--- conflicted
+++ resolved
@@ -1,6 +1,3 @@
-<<<<<<< HEAD
-	#pragma once
-=======
 /*
  * This file is part of
  *    llreve - Automatic regression verification for LLVM programs
@@ -12,7 +9,6 @@
  */
 
 #pragma once
->>>>>>> fecf0dba
 
 #include "Memory.h"
 #include "Program.h"
