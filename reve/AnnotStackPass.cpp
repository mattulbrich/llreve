--- conflicted
+++ resolved
@@ -43,18 +43,14 @@
             }
         }
     }
-<<<<<<< HEAD
-    llvm::PreservedAnalyses PreservedAnalysis;
-    PreservedAnalysis.preserve<MarkAnalysis>();
-    return PreservedAnalysis;
-=======
     for (auto StackOp : StackOps) {
         if (auto Inst = llvm::dyn_cast<llvm::Instruction>(StackOp)) {
             markStackInstruction(*Inst, "reve.stackop", 0);
         }
     }
-    return llvm::PreservedAnalyses::none();
->>>>>>> 4dbd96fe
+    llvm::PreservedAnalyses PreservedAnalysis;
+    PreservedAnalysis.preserve<MarkAnalysis>();
+    return PreservedAnalysis;
 }
 
 void markStackInstruction(llvm::Instruction &Inst, std::string MetadataName,
