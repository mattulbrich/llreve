#include "Eldarica.h"
#include <fstream>
#include <sstream>
#include <cassert>
#include <iostream>

std::regex const Eldarica::patternSat("sat");
std::regex const Eldarica::patternUnsat("unsat");
<<<<<<< HEAD
std::regex const Eldarica::patternUnknown("unknown");
=======
std::regex const Eldarica::patternUnkown("unknown");
>>>>>>> 901a794a
std::regex const Eldarica::patternInitPred("INIT\\((?:-?[[:digit:]]+(?:, )?)*\\)");
std::regex const Eldarica::patternInitPredTokenizer("INIT\\(|, |\\)");

std::string EldaricaCommand::getCommandStr(std::string smtFilePath, std::string resultFilePath) {
	std::stringstream ss;
	ss << this->pathToEldarica;
	ss << " -hsmt -cex ";
	ss << smtFilePath;
	ss << " > ";
	ss << resultFilePath;
	return ss.str();
}

SatResult Eldarica::parseResult(std::string resultFile, CEXType* pCEX) {

	std::ifstream inputStream(resultFile);
	std::string   input(
		(std::istreambuf_iterator<char>(inputStream)),
		 std::istreambuf_iterator<char>());

	if(regex_search(input, patternUnsat)) {

		if(pCEX) {

			std::smatch result;
			regex_search(input, result, patternInitPred);

			std::string                initPred = result[0];
			std::sregex_token_iterator itCex(
				initPred.begin(), initPred.end(), patternInitPredTokenizer, -1);

			// Ignore the first token (empty string)
			for(unsigned int i = 0; i < pCEX->size(); i++) {
				++itCex;
				(*pCEX)[i] = stoll(itCex->str());
			}
		}

		return SatResult::unsat;

	} else if(regex_search(input, patternSat)) {

		return SatResult::sat;
<<<<<<< HEAD
		
	} else if(regex_search(input, patternUnknown)) {
		
		return SatResult::unknown;
		
	} else {
		
		assert(
			false && "Did not find result information, please report a bug!");
		
=======

	} else if(regex_search(input, patternUnkown)) {
		return SatResult::unknown;
	} else {
		std::cout << "unknown result: " << input;
		assert(false && "Did not find result information, please report a bug!");
>>>>>>> 901a794a
		return SatResult::unknown;
	}
}

SmtCommand& Eldarica::getCommand(){
	return this->command;
}<|MERGE_RESOLUTION|>--- conflicted
+++ resolved
@@ -6,11 +6,7 @@
 
 std::regex const Eldarica::patternSat("sat");
 std::regex const Eldarica::patternUnsat("unsat");
-<<<<<<< HEAD
 std::regex const Eldarica::patternUnknown("unknown");
-=======
-std::regex const Eldarica::patternUnkown("unknown");
->>>>>>> 901a794a
 std::regex const Eldarica::patternInitPred("INIT\\((?:-?[[:digit:]]+(?:, )?)*\\)");
 std::regex const Eldarica::patternInitPredTokenizer("INIT\\(|, |\\)");
 
@@ -54,25 +50,18 @@
 	} else if(regex_search(input, patternSat)) {
 
 		return SatResult::sat;
-<<<<<<< HEAD
-		
+
+	} else if(regex_search(input, patternUnkown)) {
+		return SatResult::unknown;
 	} else if(regex_search(input, patternUnknown)) {
 		
 		return SatResult::unknown;
 		
 	} else {
-		
+		std::cout << "unknown result: " << input;
 		assert(
 			false && "Did not find result information, please report a bug!");
 		
-=======
-
-	} else if(regex_search(input, patternUnkown)) {
-		return SatResult::unknown;
-	} else {
-		std::cout << "unknown result: " << input;
-		assert(false && "Did not find result information, please report a bug!");
->>>>>>> 901a794a
 		return SatResult::unknown;
 	}
 }
