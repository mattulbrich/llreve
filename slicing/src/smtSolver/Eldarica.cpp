#include "Eldarica.h"
#include <fstream>
#include <sstream>
#include <cassert>
#include <iostream>

std::regex const Eldarica::patternSat("sat");
std::regex const Eldarica::patternUnsat("unsat");
std::regex const Eldarica::patternInitPred("INIT\\((?:-?[[:digit:]]+(?:, )?)*\\)");
std::regex const Eldarica::patternInitPredTokenizer("INIT\\(|, |\\)");

std::string EldaricaCommand::getCommandStr(std::string smtFilePath, std::string resultFilePath) {
	std::stringstream ss;
	ss << this->pathToEldarica;
	ss << " -hsmt -cex ";
	ss << smtFilePath;
	ss << " > ";
	ss << resultFilePath;
	return ss.str();
}

SatResult Eldarica::parseResult(std::string resultFile, CEXType* pCEX) {
	
	std::ifstream inputStream(resultFile);
	std::string   input(
		(std::istreambuf_iterator<char>(inputStream)),
		 std::istreambuf_iterator<char>());
	
	if(regex_search(input, patternUnsat)) {
		
		if(pCEX) {
			
			std::smatch result;
			regex_search(input, result, patternInitPred);
			
			std::string                initPred = result[0];
			std::sregex_token_iterator itCex(
				initPred.begin(), initPred.end(), patternInitPredTokenizer, -1);
			
			// Ignore the first token (empty string)
			for(unsigned int i = 0; i < pCEX->size(); i++) {
				++itCex;
				(*pCEX)[i] = stoll(itCex->str());
			}
		}
<<<<<<< HEAD
		if (line == "unknown") {
			result = SatResult::unknown;
			foundResult = true;
			break;
		}

=======
			
		return SatResult::unsat;
		
	} else if(regex_search(input, patternSat)) {
		
		return SatResult::sat;
		
	} else {
		
		assert(false && "Did not find result information, please report a bug!");
		return SatResult::unknown;
>>>>>>> d5c60314
	}
}

SmtCommand& Eldarica::getCommand(){
	return this->command;
}<|MERGE_RESOLUTION|>--- conflicted
+++ resolved
@@ -6,6 +6,7 @@
 
 std::regex const Eldarica::patternSat("sat");
 std::regex const Eldarica::patternUnsat("unsat");
+std::regex const Eldarica::patternUnkown("unknown");
 std::regex const Eldarica::patternInitPred("INIT\\((?:-?[[:digit:]]+(?:, )?)*\\)");
 std::regex const Eldarica::patternInitPredTokenizer("INIT\\(|, |\\)");
 
@@ -20,49 +21,42 @@
 }
 
 SatResult Eldarica::parseResult(std::string resultFile, CEXType* pCEX) {
-	
+
 	std::ifstream inputStream(resultFile);
 	std::string   input(
 		(std::istreambuf_iterator<char>(inputStream)),
 		 std::istreambuf_iterator<char>());
-	
+
 	if(regex_search(input, patternUnsat)) {
-		
+
 		if(pCEX) {
-			
+
 			std::smatch result;
 			regex_search(input, result, patternInitPred);
-			
+
 			std::string                initPred = result[0];
 			std::sregex_token_iterator itCex(
 				initPred.begin(), initPred.end(), patternInitPredTokenizer, -1);
-			
+
 			// Ignore the first token (empty string)
 			for(unsigned int i = 0; i < pCEX->size(); i++) {
 				++itCex;
 				(*pCEX)[i] = stoll(itCex->str());
 			}
 		}
-<<<<<<< HEAD
-		if (line == "unknown") {
-			result = SatResult::unknown;
-			foundResult = true;
-			break;
-		}
 
-=======
-			
 		return SatResult::unsat;
-		
+
 	} else if(regex_search(input, patternSat)) {
-		
+
 		return SatResult::sat;
-		
+
+	} else if(regex_search(input, patternUnkown)) {
+		return SatResult::unknown;
 	} else {
-		
+		std::cout << "unknown result: " << input;
 		assert(false && "Did not find result information, please report a bug!");
 		return SatResult::unknown;
->>>>>>> d5c60314
 	}
 }
 
