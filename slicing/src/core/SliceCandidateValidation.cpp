#include "SliceCandidateValidation.h"

#include "llvm/Transforms/Utils/Cloning.h"
#include "preprocessing/StripExplicitAssignPass.h"

#include "Opts.h"
#include "Preprocess.h"
#include "ModuleSMTGeneration.h"
#include "Serialize.h"

using namespace llvm;
using namespace std;

using smt::SharedSMTRef;


ValidationResult SliceCandidateValidation::validate(llvm::Module* program, llvm::Module* candidate,
	CriterionPtr criterion, CEXType* pCEX){
	string outputFileName("candidate.smt");

	SMTGenerationOpts &smtOpts = SMTGenerationOpts::getInstance();
<<<<<<< HEAD
	smtOpts.PerfectSync = true;
	smtOpts.Heap = true;

=======
	
>>>>>>> d5c60314
	auto criterionInstructions = criterion->getInstructions(*program);
	assert(criterionInstructions.size() > 0 && "Internal Error: Got criterion with no instructions.");
	Function* slicedFunction = nullptr;
	for (Instruction* instruction: criterionInstructions){
		Function* function = instruction->getFunction();
		assert((!slicedFunction || function == slicedFunction) && "Not Supported: Got criterion with multiple functions.");

		slicedFunction = function;
	}
	
	// Wrong way to do it
	//smtOpts.PerfectSync = smtOpts.InitPredicate = true;
	//smtOpts.MainFunction = slicedFunction->getName().str();
	
	// Better way to do it
	smtOpts.initialize(
		slicedFunction->getName().str(),
		false, false, false, false, false, false, false, false,
		true, // PerfectSync
		false, false, false, false,
		true, // InitPredicate
		map<int, smt::SharedSMTRef>());

	MonoPair<string> fileNames("","");
	FileOptions fileOpts = getFileOptions(fileNames);
	if (!criterion->isReturnValue()) {
		fileOpts.OutRelation = make_shared<smt::Primitive<string>>("true");
	}

	PreprocessOpts preprocessOpts(false, false, true);

	shared_ptr<Module> programCopy(CloneModule(program));
	shared_ptr<Module> candiateCopy(CloneModule(candidate));

	llvm::legacy::PassManager PM;
	PM.add(new StripExplicitAssignPass());
	PM.run(*programCopy);
	PM.run(*candiateCopy);


	MonoPair<shared_ptr<Module>> modules(programCopy, candiateCopy);

	auto preprocessedFuns = preprocessFunctions(modules, preprocessOpts);

	vector<SharedSMTRef> smtExprs =
	generateSMT(modules, preprocessedFuns, fileOpts);

	SerializeOpts serializeOpts(outputFileName, false, false, false, true);
	serializeSMT(smtExprs, SMTGenerationOpts::getInstance().MuZ, serializeOpts);

	SatResult satResult = SmtSolver::getInstance().checkSat(outputFileName, pCEX);
	ValidationResult result;

	switch (satResult) {
		case SatResult::sat:
		result = ValidationResult::valid;
		break;
		case SatResult::unsat:
		result = ValidationResult::invalid;
		break;
		default:
		result = ValidationResult::unknown;
		break;
	}

	return result;
}<|MERGE_RESOLUTION|>--- conflicted
+++ resolved
@@ -7,6 +7,8 @@
 #include "Preprocess.h"
 #include "ModuleSMTGeneration.h"
 #include "Serialize.h"
+
+#include "smtSolver/SmtSolver.h"
 
 using namespace llvm;
 using namespace std;
@@ -19,13 +21,9 @@
 	string outputFileName("candidate.smt");
 
 	SMTGenerationOpts &smtOpts = SMTGenerationOpts::getInstance();
-<<<<<<< HEAD
 	smtOpts.PerfectSync = true;
-	smtOpts.Heap = true;
+	// smtOpts.Heap = true;
 
-=======
-	
->>>>>>> d5c60314
 	auto criterionInstructions = criterion->getInstructions(*program);
 	assert(criterionInstructions.size() > 0 && "Internal Error: Got criterion with no instructions.");
 	Function* slicedFunction = nullptr;
@@ -34,20 +32,8 @@
 		assert((!slicedFunction || function == slicedFunction) && "Not Supported: Got criterion with multiple functions.");
 
 		slicedFunction = function;
+		smtOpts.MainFunction = smtOpts.MainFunction = slicedFunction->getName().str();
 	}
-	
-	// Wrong way to do it
-	//smtOpts.PerfectSync = smtOpts.InitPredicate = true;
-	//smtOpts.MainFunction = slicedFunction->getName().str();
-	
-	// Better way to do it
-	smtOpts.initialize(
-		slicedFunction->getName().str(),
-		false, false, false, false, false, false, false, false,
-		true, // PerfectSync
-		false, false, false, false,
-		true, // InitPredicate
-		map<int, smt::SharedSMTRef>());
 
 	MonoPair<string> fileNames("","");
 	FileOptions fileOpts = getFileOptions(fileNames);
